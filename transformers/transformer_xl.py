import torch
import torch.nn as nn
import torch.nn.functional as F
from transformers.positional_encoding_layer import PositionalEncoding
from transformers.attention_layer import RelativeMultiHeadAttention, PositionWiseMLP

Tensor = torch.Tensor


class TransformerXLBlock(nn.Module):
    def __init__(
        self,
        num_heads: int,
        d_model: int,
        dim_head: int,
        dim_mlp: int,
        dropout: float = 0.0,
        mem_len: int = None,
        tgt_len: int = None,
    ):
        super(TransformerXLBlock, self).__init__()
        self.layer_norm_1 = nn.LayerNorm(d_model)
        self.layer_norm_2 = nn.LayerNorm(d_model)
        self.attention = RelativeMultiHeadAttention(
            num_heads, d_model, dropout, mem_len=mem_len
        )
        self.pos_wise_mlp = PositionWiseMLP(d_model, dim_mlp, dropout)

    def forward(
        self,
        inputs: Tensor,
        r: Tensor,
        u: Tensor,
        v: Tensor,
        attn_mask: Tensor = None,
        mem: Tensor = None,
    ):
        # Attention
        x = inputs
        y = self.attention(inputs, r, u, v, attn_mask, mem)
        y = self.layer_norm_1(x + y)

        # Position-wise MLP
        x = y
        y = self.pos_wise_mlp(y)
        output = self.layer_norm_2(x + y)
        return output


class TransformerXL(nn.Module):
    """
        Transformer-XL Architecture from the "Transformer-XL: Attentive Language Models 
        Beyond a Fixed-Length Context" paper: https://arxiv.org/pdf/1901.02860.pdf.

        The Transformer-XL extends the original Transformer by adding a segment-level encoding recurrence mechanism 
        and a novel relative positional encoding scheme.

        This implementation is strongly based on the original Transformer-XL transformer implementation, 
        which can be found here: https://github.com/kimiyoung/transformer-xl.
    """

    def __init__(
        self,
        d_model: int,
        output_dim: int,
        num_layers: int,
        num_heads: int,
        dim_mlp: int,
        dropout: float = 0.0,
        mem_len: int = None,
        tgt_len: int = None,
    ):
        """
        Args: 
            d_model: number of expected features in the input.  
            output_dim = output dimension of the model. 
            num_layers: number of 'submodule' layers in the transformer. 
            num_heads: number of attention heads.  
            dim_mlp: inner dimension of multilayer perceptron. 
            dropout: dropout. Default: None. 
            mem_len: length of memory. Default: None. 
            tgt_len: length of target sequence. Default: None. 
        """
        super(TransformerXL, self).__init__()
        dim_head = d_model // num_heads
        self.drop = nn.Dropout(dropout)
        self.mem_len = mem_len
        self.tgt_len = tgt_len
        self.num_layers = num_layers
        self.positional_encoding_layer = PositionalEncoding(
            encoding_type="relative", d_model=d_model
        )
        self.u = nn.Parameter(torch.zeros(num_heads, dim_head))
        self.v = nn.Parameter(torch.zeros(num_heads, dim_head))

        self.TransformerXLs = nn.ModuleList(
            [
                TransformerXLBlock(
                    num_heads=num_heads,
                    d_model=d_model,
                    dim_head=dim_head,
                    dim_mlp=dim_mlp,
                    dropout=dropout,
                    mem_len=mem_len,
                    tgt_len=tgt_len,
                )
                for k in range(num_layers)
            ]
        )

        self.output_layer = nn.Linear(d_model, output_dim, bias=False)

    def init_mem(self):
        if self.mem_len > 0:
            mem = []
            param = next(self.parameters())
            for i in range(self.num_layers + 1):
                empty = torch.empty(0, dtype=param.dtype, device=param.device)
                mem.append(empty)
            return mem
        else:
            return None

    def _update_mem(self, hids, mem, qlen, mlen):
        if mem is None:
            return None
        assert len(hids) == len(mem), "len(hids) != len(mem)"
        with torch.no_grad():
            new_mem = []
            end_idx = mlen + max(0, qlen)
            beg_idx = max(0, end_idx - self.mem_len)
            for i in range(len(hids)):
                # print(hids[i][-1].shape)
                cat = torch.cat([mem[i], hids[i]], dim=0)
                # cat = torch.cat([mem[i], hids[i][-1]], dim=0)
                new_mem.append(cat[beg_idx:end_idx].detach())
        return new_mem

    def forward(self, inputs: Tensor, mem: Tensor = None):
        """
        Args: 
            inputs: input tensor, of shape: [source_seq_len, batch_size, features] 
            mem: memory from previous sequence. 

        Returns: 
            Transformer output, of shape: [target_seq_len, batch_size, output_dim]
        """
        if not mem:
            mem = self.init_mem()
        qlen, bsz, _ = inputs.size()

        mlen = mem[0].size(0) if mem is not None else 0
        klen = mlen + qlen

        # Masking
        # attn_mask = torch.triu(inputs.new_ones(qlen, klen), diagonal=1 + mlen).bool()[
        #     :, :, None
        # ]
<<<<<<< HEAD
=======
        attn_mask = None
>>>>>>> acd257e1

        hids = []
        pos_seq = torch.arange(
            klen - 1, -1, -1.0, dtype=inputs.dtype, device=inputs.device
        )
        pos_emb = self.positional_encoding_layer(pos_seq)

        core_out = self.drop(inputs)
        pos_emb = self.drop(pos_emb)

        hids.append(core_out)
        for i, layer in enumerate(self.TransformerXLs):
            mem_i = None if mem is None else mem[i]
            core_out = layer(
                core_out, pos_emb, self.u, self.v, attn_mask=None, mem=mem_i
            )
            hids.append(core_out)

        # core_out = self.dropout(core_out)
        core_out = self.output_layer(core_out)
        new_mem = self._update_mem(hids, mem, mlen, qlen)
        # print(f"New mem: {new_mem}")
        return core_out, new_mem

        # TODO: Check the out layer here isn't destorying the memory mechanism somehow?
        # pred_hid = core_out[-qlen:]
        # loss = self.output_layer(pred_hid)

        # if new_mem is None:
        #     return [loss]
        # else:
        #     return [loss] + new_mem
<|MERGE_RESOLUTION|>--- conflicted
+++ resolved
@@ -156,10 +156,7 @@
         # attn_mask = torch.triu(inputs.new_ones(qlen, klen), diagonal=1 + mlen).bool()[
         #     :, :, None
         # ]
-<<<<<<< HEAD
-=======
         attn_mask = None
->>>>>>> acd257e1
 
         hids = []
         pos_seq = torch.arange(
