--- conflicted
+++ resolved
@@ -166,14 +166,6 @@
 
         self.scale = 1 / (self.head_dim ** 0.5)
 
-<<<<<<< HEAD
-    def _rel_shift(self, x, zero_triu=False):
-        zero_pad = torch.zeros(
-            (x.size(0), 1, *x.size()[2:]), dtype=x.dtype, device=x.device
-        )
-        x_padded = torch.cat([zero_pad, x], dim=1)
-        x_padded = x_padded.view(x.size(1) + 1, x.size(0), *x.size()[2:])
-=======
     def _rel_shift(self, x):
         zero_pad_shape = (x.size(0), 1) + x.size()[2:]
         zero_pad = torch.zeros(zero_pad_shape, device=x.device, dtype=x.dtype)
@@ -182,7 +174,6 @@
         x_padded_shape = (x.size(1) + 1, x.size(0)) + x.size()[2:]
         x_padded = x_padded.view(*x_padded_shape)
 
->>>>>>> acd257e1
         x = x_padded[1:].view_as(x)
 
         return x
