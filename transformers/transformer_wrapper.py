--- conflicted
+++ resolved
@@ -116,12 +116,6 @@
             return inputs
         if self.transformer_type == "xl" or self.transformer_type == "gtrxl":
             output, self.mem = self.transformer(inputs, self.mem)
-<<<<<<< HEAD
-        elif self.transformer_type == "linformer":
-            output = self.transformer(inputs)
-            output = self.out_layer(output)
-=======
->>>>>>> 8caf82e9
         else:
             output = self.transformer(inputs)
         return output