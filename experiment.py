--- conflicted
+++ resolved
@@ -9,27 +9,6 @@
 from models.actor_critic_mlp import ActorCriticMLP
 from models.actor_critic_transformer import ActorCriticTransformer
 
-
-<<<<<<< HEAD
-parser = argparse.ArgumentParser()
-parser.add_argument("--project", type=str, default="transformers-for-rl")
-parser.add_argument("--name", type=str, default="Test")
-parser.add_argument("--algo", type=str, default="A2C")
-parser.add_argument("--lstm", action="store_true")
-parser.add_argument("--transformer", type=str, default=None)
-parser.add_argument("--num_eps", type=int, default=1000)
-parser.add_argument("--seed", type=int, default=10)
-parser.add_argument("--env", type=str)
-parser.add_argument("--window", type=int, default=1)
-parser.add_argument("--log_dir", type=str, default="scores")
-parser.add_argument("--comet", action="store_true")
-parser.add_argument("--tags", nargs="*",
-                    help="Additional comet experiment tags.")
-args = parser.parse_args()
-
-
-def run_experiment(name, logger: None, algo, model, total_episodes, seed):
-=======
 
 def get_logger(use_comet, tags, env_name):
     logger = None
@@ -52,27 +31,19 @@
     model = model_from_args(args)
 
     device = get_device()
->>>>>>> aaace9dc
     set_random_seed(seed)
     if args.env == "all":
         for env in sweep.SWEEP:
-<<<<<<< HEAD
-            if "/0" in env:
-                env = create_environment(env)
-                rl_head = algo(name, model, env, device, logger)
-                rl_head.learn(total_episodes=total_episodes,
-                              window_size=args.window)
-=======
-            # if "/0" in env:
             logger = get_logger(use_comet, tags, env)
             env = create_environment(alog_name=args.algo, seed=args.seed, transformer=args.transformer, env=env,
                                      use_lstm=args.lstm)
             rl_head = algo(name, model, env, device, logger)
-            rl_head.learn(total_episodes=total_episodes, window_size=args.window)
->>>>>>> aaace9dc
+            rl_head.learn(total_episodes=total_episodes,
+                          window_size=args.window)
     else:
         logger = get_logger(use_comet, tags, args.env)
-        env = create_environment(alog_name=args.algo, seed=args.seed, transformer=args.transformer, use_lstm=args.lstm)
+        env = create_environment(
+            alog_name=args.algo, seed=args.seed, transformer=args.transformer, use_lstm=args.lstm)
         rl_head = algo(name, model, env, device, logger)
         rl_head.learn(
             total_episodes=total_episodes, window_size=args.window)
@@ -99,26 +70,9 @@
     args = parser.parse_args()
 
     update_configs_from_args(args)
-<<<<<<< HEAD
-    if args.comet:
-        logger = set_up_comet_ml(
-            tags=[args.algo, args.transformer, args.env, args.tags]
-        )
-    else:
-        logger = None
-    device = get_device()
-    # algo = algo_from_string(args.algo.lower())
-    algo = A2C
-    model = model_from_args(args)
-    print(model)
-
-    run_experiment(args.name, logger, algo,
-                   model, args.num_eps, args.seed)
-=======
 
     run_experiment(args)
 
 
 if __name__ == "__main__":
-    main()
->>>>>>> aaace9dc
+    main()