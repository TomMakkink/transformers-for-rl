--- conflicted
+++ resolved
@@ -53,14 +53,12 @@
     print(f"Using {device}")
     return device
 
-
-<<<<<<< HEAD
 def process_obs(obs, device):
     obs = obs.squeeze()
     return torch.as_tensor(obs, dtype=torch.float32, device=device)
 
 
-=======
+
 def log_to_comet_ml(experiment, total_time_steps, mean_episode_returns, mean_episode_length, loss_actor, loss_critic,
                     loss, entropy, kl):
     experiment.log_metric('Mean Episode Reward', mean_episode_returns, step=total_time_steps)
@@ -69,5 +67,4 @@
     experiment.log_metric('Critic Loss', loss_critic.item(), step=total_time_steps)
     experiment.log_metric('Loss', loss.item(), step=total_time_steps)
     experiment.log_metric('Entropy', entropy, step=total_time_steps)
-    experiment.log_metric('Kl', kl, step=total_time_steps)
->>>>>>> f037699e
+    experiment.log_metric('Kl', kl, step=total_time_steps)