import numpy as np
import scipy.signal
import torch
from environment import (
    SlidingWindowEnv,
    CustomMemoryChain,
    load_custom_memory_env,
    custom_memory_sweep,
)

import bsuite

from bsuite.utils import gym_wrapper, wrappers
from bsuite.logging.csv_logging import Logger
from bsuite import sweep
<<<<<<< HEAD
=======
from configs.a2c_config import a2c_config
from configs.env_config import env_config
from configs.experiment_config import experiment_config
from configs.transformer_config import transformer_config
import seaborn as sns
import matplotlib.pyplot as plt


def update_configs(args):
    experiment_config.update(
        {
            "project_name": args.project,
            "experiment_name": args.name,
            "agent": args.agent,
            "memory": args.memory,
            "seed": args.seed,
        }
    )
    env_config.update({"env": args.env})
    transformer_config.update(
        {
            "max_seq_len": args.window,
            "num_heads": args.num_heads,
            "num_layers": args.num_layers,
            "dim_mlp": args.dim_mlp
        }
    )
    a2c_config.update(
        {
            'use_norm': not args.no_norm
        }
    )


def get_agent(agent_name: str):
    return {"a2c": A2C, "dqn": DQN}.get(agent_name, A2C)  # Defaults to A2C
>>>>>>> 5f4ea3c7


def plot_grad_flow(named_parameters):
    ave_grads = []
    layers = []
    for n, p in named_parameters:
        if (p.requires_grad) and ("bias" not in n) and p is not None:
            print(f"Layer name: {n}")
            layers.append(n)
            ave_grads.append(p.grad.abs().mean())
    print(f"Average grads: {ave_grads}")


def combined_shape(length, shape=None):
    if shape is None:
        return (length,)
    return (length, shape) if np.isscalar(shape) else (length, *shape)


def count_vars(module):
    return sum([np.prod(p.shape) for p in module.parameters()])


def discount_cumsum(x, discount):
    """
    magic from rllab for computing discounted cumulative sums of vectors.
    input:
        vector x,
        [x0,
         x1,
         x2]
    output:
        [x0 + discount * x1 + discount^2 * x2,
         x1 + discount * x2,
         x2]
    """
    return scipy.signal.lfilter([1], [1, float(-discount)], x[::-1], axis=0)[::-1]


def set_random_seed(seed: int, use_cuda: bool = False) -> None:
    np.random.seed(seed)
    torch.manual_seed(seed)
    if use_cuda:
        torch.backends.cudnn.deterministic = True
        torch.backends.cudnn.benchmark = False


def set_device():
    device = torch.device("cuda" if torch.cuda.is_available() else "cpu")
    print(f"using {device}")


def get_sweep_from_bsuite_id(bsuite_id: str):
    return {
        "umbrella_length": sweep.UMBRELLA_LENGTH,
        "umbrella_distract": sweep.UMBRELLA_DISTRACT,
        "memory_length": sweep.MEMORY_LEN,
        "memory_size": sweep.MEMORY_SIZE,
        "cartpole": sweep.CARTPOLE,
        "memory_custom": custom_memory_sweep,
    }.get(bsuite_id, [bsuite_id])


def get_save_path(window_size, agent, memory, eval_run=False):
    mem_str = memory
    if memory not in ['lstm', None]:
        if (transformer_config["num_heads"] > 1) or (
                transformer_config["num_layers"] > 1):
            mem_str = f"{mem_str}_h{transformer_config['num_heads']}_l{transformer_config['num_layers']}"
        if transformer_config["dim_mlp"] != 32:
            mem_str = f"{mem_str}_d{transformer_config['dim_mlp']}"

    folder_path = f"{window_size}/{agent}/{mem_str}/"
    if eval_run:
        return "results/eval/" + folder_path
    return "results/" + folder_path


<<<<<<< HEAD
def create_environment(agent, memory, env, window_size, device):
=======
def create_environment(agent, seed, memory, env, window_size, eval_run=False):
>>>>>>> 5f4ea3c7
    # build folder path to save data
    save_path = get_save_path(window_size, agent, memory, eval_run)

    if env.startswith("memory_custom"):
        print(f"Running environment {env}")
        raw_env = load_custom_memory_env(env)
        logger = Logger(env, save_path, overwrite=True)
        raw_env = wrappers.Logging(raw_env, logger)
    else:
        raw_env = bsuite.load_and_record(env, save_path, overwrite=True)

    env = gym_wrapper.GymFromDMEnv(raw_env)
    env = SlidingWindowEnv(env, window_size=window_size, device=device)
    return env<|MERGE_RESOLUTION|>--- conflicted
+++ resolved
@@ -13,45 +13,6 @@
 from bsuite.utils import gym_wrapper, wrappers
 from bsuite.logging.csv_logging import Logger
 from bsuite import sweep
-<<<<<<< HEAD
-=======
-from configs.a2c_config import a2c_config
-from configs.env_config import env_config
-from configs.experiment_config import experiment_config
-from configs.transformer_config import transformer_config
-import seaborn as sns
-import matplotlib.pyplot as plt
-
-
-def update_configs(args):
-    experiment_config.update(
-        {
-            "project_name": args.project,
-            "experiment_name": args.name,
-            "agent": args.agent,
-            "memory": args.memory,
-            "seed": args.seed,
-        }
-    )
-    env_config.update({"env": args.env})
-    transformer_config.update(
-        {
-            "max_seq_len": args.window,
-            "num_heads": args.num_heads,
-            "num_layers": args.num_layers,
-            "dim_mlp": args.dim_mlp
-        }
-    )
-    a2c_config.update(
-        {
-            'use_norm': not args.no_norm
-        }
-    )
-
-
-def get_agent(agent_name: str):
-    return {"a2c": A2C, "dqn": DQN}.get(agent_name, A2C)  # Defaults to A2C
->>>>>>> 5f4ea3c7
 
 
 def plot_grad_flow(named_parameters):
@@ -117,9 +78,10 @@
 
 def get_save_path(window_size, agent, memory, eval_run=False):
     mem_str = memory
-    if memory not in ['lstm', None]:
+    if memory not in ["lstm", None]:
         if (transformer_config["num_heads"] > 1) or (
-                transformer_config["num_layers"] > 1):
+            transformer_config["num_layers"] > 1
+        ):
             mem_str = f"{mem_str}_h{transformer_config['num_heads']}_l{transformer_config['num_layers']}"
         if transformer_config["dim_mlp"] != 32:
             mem_str = f"{mem_str}_d{transformer_config['dim_mlp']}"
@@ -130,11 +92,7 @@
     return "results/" + folder_path
 
 
-<<<<<<< HEAD
 def create_environment(agent, memory, env, window_size, device):
-=======
-def create_environment(agent, seed, memory, env, window_size, eval_run=False):
->>>>>>> 5f4ea3c7
     # build folder path to save data
     save_path = get_save_path(window_size, agent, memory, eval_run)
 
