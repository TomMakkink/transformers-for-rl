--- conflicted
+++ resolved
@@ -4,15 +4,9 @@
 from environment.environment_wrapper import SlidingWindowEnv
 
 import bsuite
-<<<<<<< HEAD
 from agents.a2c import A2C
 from agents.dqn import DQN
 
-=======
-from algorithms.a2c import A2C
-
-# from algorithms.ppo import PPO
->>>>>>> 8caf82e9
 from bsuite.utils import gym_wrapper
 from configs.env_config import env_config
 from configs.experiment_config import experiment_config
@@ -36,30 +30,9 @@
         transformer_config.update({"max_seq_len": args.window})
 
 
-<<<<<<< HEAD
+
 def get_agent(agent_name: str):
     return {"a2c": A2C, "dqn": DQN}.get(agent_name, A2C)  # Defaults to A2C
-=======
-def model_from_args(args):
-    if args.lstm:
-        model = ActorCriticLSTM
-    elif args.transformer in ["vanilla", "rezero", "gtrxl", "xl", "linformer"]:
-        model = ActorCriticTransformer
-    else:
-        model = ActorCriticMLP
-    return model
->>>>>>> 8caf82e9
-
-
-# def algo_from_string(algo: str):
-# if algo == "a2c":
-#     algo = A2C
-# elif algo == "ppo":
-#     algo = PPO
-# else:
-#     print(f"Algorithm {args.algo} not implemented. Defaulting to PPO.")
-#     algo = PPO
-# return algo
 
 
 def plot_grad_flow(named_parameters):
@@ -127,15 +100,6 @@
         # TODO: Clean up
         # env = env_config["env"]
         save_path = save_path + env_config["env"] + "/"
-<<<<<<< HEAD
-=======
-
-    if transformer is None:
-        if use_lstm:
-            transformer = "LSTM"
-        else:
-            transformer = "none"
->>>>>>> 8caf82e9
 
     memory = memory if memory is not None else ""
     save_path = save_path + agent + "/" + memory + "/" + str(seed) + "/"
