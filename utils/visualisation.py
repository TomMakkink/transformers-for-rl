import matplotlib.pyplot as plt
import numpy as np
import seaborn as sns

sns.set_style("dark")


def viz_attention(weights, episode, step, total_steps, avg_attend, total):
    """
    Weights shape: (batch_size, target_seq, source_seq)
    """
    w = np.array(weights[0, -1, :])
    x = np.arange(w.shape[0])
    window_len = len(x)
    colors = ["cyan"] * window_len
    top_attend = np.argmax(w)
    context_position = window_len - step - 1
    if top_attend == context_position:
        colors[top_attend] = "green"
    else:
        colors[top_attend] = "orange"
        colors[context_position] = "red"
    fig, ax1 = plt.subplots()

    left, bottom, width, height = [0.25, 0.6, 0.2, 0.2]
    ax2 = fig.add_axes([left, bottom, width, height])
    ax2.set_xlim(0, total)
    ax2.set_ylim(0, 1)
    ax2.set_xlabel("Steps")
    ax2.set_ylabel("Frequency correct")
    ax2.plot(np.arange(len(avg_attend)), avg_attend)

    ax1.bar(x, w, color=colors)
    ax1.set_ylim(0, 2)
    ax1.set_ylabel("Attention weights")
    ax1.set_xlabel("States in sequence")
    ax1.set_title(f"Episode {episode}, step {step}, total steps {total_steps}")
    plt.savefig("plots/fig{:03d}.png".format(total_steps))
    plt.close()
    return top_attend == context_position


<<<<<<< HEAD
def viz_forget_activation(forget_activation, episode):
    episode_len = len(forget_activation)

    fig, ax1 = plt.subplots()
    f_t_mean = [data[0][2] for data in forget_activation]
    f_t_std = [data[0][3] for data in forget_activation]
    ax1.bar(range(episode_len), f_t_mean, yerr=f_t_std)
    ax1.set_ylim(0, 1)
    ax1.set_ylabel("Mean Forget Gate Activation")
    ax1.set_xlabel("States in sequence")
    ax1.set_title(f"Episode {episode}")
    plt.savefig("plots/fig{:03d}.png".format(episode))
=======
def viz_attention_mem(weights, episode, step):
    """
    Weights shape: (batch_size, target_seq, source_seq)
    """
    w = np.array(weights[0, -1, :])
    w = np.pad(w, (6 - len(w), 0), "constant")
    x = np.arange(w.shape[0])

    fig, ax1 = plt.subplots()

    ax1.bar(x, w, color="blue")
    ax1.set_ylim(0, 1)
    ax1.set_ylabel("Attention weights")
    ax1.set_xlabel("States in sequence")
    ax1.set_title(f"Episode {episode}, step {step}")
    plt.savefig("plots/fig_{:03d}_{:03d}.png".format(episode, step))
>>>>>>> 5aff0f76
    plt.close()<|MERGE_RESOLUTION|>--- conflicted
+++ resolved
@@ -40,7 +40,6 @@
     return top_attend == context_position
 
 
-<<<<<<< HEAD
 def viz_forget_activation(forget_activation, episode):
     episode_len = len(forget_activation)
 
@@ -53,7 +52,8 @@
     ax1.set_xlabel("States in sequence")
     ax1.set_title(f"Episode {episode}")
     plt.savefig("plots/fig{:03d}.png".format(episode))
-=======
+    plt.close()
+
 def viz_attention_mem(weights, episode, step):
     """
     Weights shape: (batch_size, target_seq, source_seq)
@@ -70,5 +70,4 @@
     ax1.set_xlabel("States in sequence")
     ax1.set_title(f"Episode {episode}, step {step}")
     plt.savefig("plots/fig_{:03d}_{:03d}.png".format(episode, step))
->>>>>>> 5aff0f76
     plt.close()