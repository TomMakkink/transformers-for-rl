--- conflicted
+++ resolved
@@ -136,7 +136,6 @@
             # Sample episodes sequentially
             for episode_index in range(self.replay_buffer.size()):
                 obs, act, ret, adv, logp_old = self.replay_buffer.get(episode_index)
-<<<<<<< HEAD
                 for index in BatchSampler(SequentialSampler(range(len(obs))), self.batch_size, False):
                     self.optimizer.zero_grad()
                     action, value, logp, ent = self.ac(obs[index], act[index])
@@ -146,16 +145,6 @@
                     loss.backward()
                     # plot_grad_flow(self.ac.named_parameters())
                     self.optimizer.step()
-=======
-                self.optimizer.zero_grad()
-                action, value, logp, ent = self.ac(obs, act)
-                loss_actor, kl, clipfrac = self._compute_loss_actor(logp, logp_old, adv)
-                loss_critic = self._compute_loss_critic(value, ret)
-                loss = loss_actor + ent * self.ent_coef + loss_critic * self.value_coef
-                loss.backward()
-                # plot_grad_flow(self.ac.named_parameters())
-                self.optimizer.step()
->>>>>>> e0fd63eb
             if kl > 1.5 * self.target_kl:
                 print('Early stopping at step %d due to reaching max kl.' % i)
                 break
