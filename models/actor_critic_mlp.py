import torch.nn as nn
from torch.distributions import Categorical
import torch.nn.functional as F
import torch
from models.memory import Memory


class ActorCriticMLP(nn.Module):
    def __init__(
        self, state_size, action_size, hidden_size=128, memory_type="None",
    ):
        super(ActorCriticMLP, self).__init__()
        self.fc_network = nn.Sequential(nn.Linear(state_size, hidden_size), nn.ReLU())
        self.memory_network = Memory(memory_type, hidden_size, hidden_size)
        self.fc_policy = nn.Linear(hidden_size, action_size)
        self.fc_value_function = nn.Linear(hidden_size, 1)

    def forward(self, x):
        """
        Args: 
            x: input tensor of shape (batch_size, seq_len, features)

        Returns:
            Network outputs last sequence of shape (batch_size, features)
        """
<<<<<<< HEAD
        # x = x.squeeze(0).squeeze(0)
=======
>>>>>>> 66408be5
        x = self.fc_network(x)
        if self.memory_network.memory:
            # Memory recieves input of shape (seq_len, batch_size, features)
            x = x.transpose(0, 1)
            x = self.memory_network(x)
            x = x.transpose(0, 1)
        x = x[:, -1, :]  # Only use most recent sequence
        logits = self.fc_policy(x)
        value = self.fc_value_function(x)
        dist = Categorical(logits=logits)
        return dist, value

    def reset(self):
        self.memory_network.reset()<|MERGE_RESOLUTION|>--- conflicted
+++ resolved
@@ -23,10 +23,6 @@
         Returns:
             Network outputs last sequence of shape (batch_size, features)
         """
-<<<<<<< HEAD
-        # x = x.squeeze(0).squeeze(0)
-=======
->>>>>>> 66408be5
         x = self.fc_network(x)
         if self.memory_network.memory:
             # Memory recieves input of shape (seq_len, batch_size, features)
