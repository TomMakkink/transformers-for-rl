--- conflicted
+++ resolved
@@ -1,13 +1,5 @@
 import torch
 import torch.nn as nn
-<<<<<<< HEAD
-
-from configs.experiment_config import experiment_config
-from configs.lstm_config import lstm_config
-from configs.transformer_config import transformer_config
-from transformers.components import MHA, RMHA, LMHA
-from transformers.transformer_wrapper import Transformer
-=======
 from configs.transformer_config import transformer_config
 from configs.lstm_config import lstm_config
 from configs.experiment_config import experiment_config
@@ -22,7 +14,6 @@
     GTrXLBlock,
     get_transformer_submodule,
 )
->>>>>>> d4baedca
 
 
 class Memory(nn.Module):
@@ -32,45 +23,6 @@
 
     def __init__(self, memory_type, input_dim, output_dim):
         super(Memory, self).__init__()
-<<<<<<< HEAD
-
-        if memory_type is None:
-            self.memory_type = None
-            self.memory = None
-        else:
-            self.memory_type = memory_type.lower()
-
-        if self.memory_type == "lstm":
-            self.memory = nn.LSTM(
-                input_size=input_dim,
-                hidden_size=lstm_config["hidden_dim"],
-                num_layers=lstm_config["num_layers"],
-            )
-            self.hidden = (
-                torch.zeros(1, 1, lstm_config["hidden_dim"]).to(
-                    experiment_config["device"]
-                ),
-                torch.zeros(1, 1, lstm_config["hidden_dim"]).to(
-                    experiment_config["device"]
-                ),
-            )
-        elif self.memory_type in ["vanilla", "rezero", "linformer", "xl", "gtrxl"]:
-            self.memory = Transformer(
-                d_model=input_dim, output_dim=output_dim, **transformer_config
-            )
-        elif self.memory_type == "mha":
-            self.memory = MHA(input_dim, transformer_config["num_heads"])
-        elif self.memory_type == "lmha":
-            self.memory = LMHA(input_dim, transformer_config["num_heads"])
-        elif self.memory_type == "rmha":
-            self.memory = RMHA(
-                input_dim,
-                transformer_config["num_heads"],
-                mem_len=transformer_config["mem_len"],
-            )
-        else:
-            self.memory = None
-=======
         self.memory = None
         self.memory_type = None
 
@@ -98,7 +50,6 @@
                 submodule = get_transformer_submodule(self.memory_type)
                 self.mem = tuple()
                 self.memory = MemoryTransformerModel(input_dim, output_dim, submodule)
->>>>>>> d4baedca
 
     def forward(self, x):
         """
@@ -126,10 +77,5 @@
                     experiment_config["device"]
                 ),
             )
-<<<<<<< HEAD
-        elif self.memory_type in ["xl", "gtrxl"]:
-            self.memory.reset_mem()
-=======
         elif type(self.memory) == MemoryTransformerModel:
-            self.mem = self.memory.reset()
->>>>>>> d4baedca
+            self.mem = self.memory.reset()