--- conflicted
+++ resolved
@@ -9,7 +9,6 @@
 
 sns.set()
 
-<<<<<<< HEAD
 DEFAULT_SAVE_DIR = "graphs"
 DEFAULT_DATA_FOLDER = "results"
 ALGORITHMS = ["A2C"]
@@ -19,16 +18,6 @@
 SEEDS = ["28", "61", "39", "78", "72", "46", "61", "71", "93", "44"]
 COLOURS = ["blue", "green", "red", "purple", "black", "orange"]
 # WINDOW = ["5", "10", "25", "50"]
-=======
-DEFAULT_SAVE_DIR = 'graphs'
-DEFAULT_DATA_FOLDER = 'results'
-ALGORITHMS = ['A2C']
-MODELS = ['gtrxl']
-ENVS = ['memory_len']
-ENVS_NUM = ['0']
-SEEDS = ['1']
-COLOURS = ['blue']
->>>>>>> 262015f2
 
 # - results
 #     - env
@@ -53,13 +42,8 @@
                     returns = []
                     episodes = []
                     for seed in SEEDS:
-<<<<<<< HEAD
                         results_dir = "/".join([root, env, env_num, algo, model, seed])
-=======
-                        results_dir = '/'.join([root, env,
-                                                env_num, algo, model, seed])
                         print(results_dir)
->>>>>>> 262015f2
                         if os.path.exists(results_dir):
                             results_csv = listdir(results_dir)
                             if len(results_csv) == 1:
@@ -71,7 +55,7 @@
                                 #     f"Shape of episode_return: {data['episode_return'].shape}")
                                 returns.append(data["episode_return"])
                                 episodes.append(data["episode"])
-                
+
                     # Assume episodes are all the same
                     x = np.array(episodes[0])
                     y = calculate_mean(returns)
@@ -89,14 +73,9 @@
                             f"Skippping file due to mismatch sizes between x: {len(x)} and y: {len(y)}"
                         )
                 ax.legend()
-<<<<<<< HEAD
-                fig.savefig(f"{save}/{algo}_{env}_{env_num}.pdf", format="pdf")
-=======
                 if not os.path.isdir(save):
                     os.makedirs(save)
-                fig.savefig(
-                    f"{save}/{algo}_{env}_{env_num}.pdf", format='pdf')
->>>>>>> 262015f2
+                fig.savefig(f"{save}/{algo}_{env}_{env_num}.pdf", format="pdf")
 
 
 def calculate_mean(data):
